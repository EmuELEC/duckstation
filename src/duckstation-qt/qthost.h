// SPDX-FileCopyrightText: 2019-2022 Connor McLaughlin <stenzek@gmail.com>
// SPDX-License-Identifier: (GPL-3.0 OR CC-BY-NC-ND-4.0)

#pragma once
#include "core/host.h"
#include "core/host_display.h"
#include "core/host_settings.h"
#include "core/system.h"
#include "core/types.h"
#include "frontend-common/common_host.h"
#include "frontend-common/game_list.h"
#include "frontend-common/input_manager.h"
#include "gdbserver.h"
#include "qtutils.h"
#include <QtCore/QByteArray>
#include <QtCore/QMetaType>
#include <QtCore/QObject>
#include <QtCore/QSemaphore>
#include <QtCore/QSettings>
#include <QtCore/QString>
#include <QtCore/QThread>
#include <atomic>
#include <functional>
#include <map>
#include <memory>
#include <mutex>
#include <optional>
#include <utility>
#include <vector>

class ByteStream;

class QActionGroup;
class QEventLoop;
class QMenu;
class QWidget;
class QTimer;
class QTranslator;

class INISettingsInterface;

class HostDisplay;

class MainWindow;
class DisplayWidget;

Q_DECLARE_METATYPE(std::optional<bool>);
Q_DECLARE_METATYPE(std::shared_ptr<SystemBootParameters>);

// These cause errors when compiling with gcc, implicitly defined?
// Q_DECLARE_METATYPE(std::function<void()>);
// Q_DECLARE_METATYPE(GPURenderer);
// Q_DECLARE_METATYPE(InputBindingKey);

class EmuThread : public QThread
{
  Q_OBJECT

public:
  /// This class is a scoped lock on the system, which prevents it from running while
  /// the object exists. Its purpose is to be used for blocking/modal popup boxes,
  /// where the VM needs to exit fullscreen temporarily.
  class SystemLock
  {
  public:
    SystemLock(SystemLock&& lock);
    SystemLock(const SystemLock&) = delete;
    ~SystemLock();

    /// Cancels any pending unpause/fullscreen transition.
    /// Call when you're going to destroy the system anyway.
    void cancelResume();

  private:
    SystemLock(bool was_paused, bool was_fullscreen);
    friend EmuThread;

    bool m_was_paused;
    bool m_was_fullscreen;
  };

public:
  explicit EmuThread(QThread* ui_thread);
  ~EmuThread();

  static void start();
  static void stop();

  ALWAYS_INLINE bool isOnThread() const { return QThread::currentThread() == this; }

  ALWAYS_INLINE QEventLoop* getEventLoop() const { return m_event_loop; }

  ALWAYS_INLINE bool isFullscreen() const { return m_is_fullscreen; }
  ALWAYS_INLINE bool isRenderingToMain() const { return m_is_rendering_to_main; }
  ALWAYS_INLINE bool isSurfaceless() const { return m_is_surfaceless; }
  ALWAYS_INLINE bool isRunningFullscreenUI() const { return m_run_fullscreen_ui; }

  bool acquireHostDisplay(RenderAPI api);
  void connectDisplaySignals(DisplayWidget* widget);
  void releaseHostDisplay();
  void renderDisplay(bool skip_present);

  void startBackgroundControllerPollTimer();
  void stopBackgroundControllerPollTimer();
  void wakeThread();

  bool shouldRenderToMain() const;
  void loadSettings(SettingsInterface& si);
  void checkForSettingsChanges(const Settings& old_settings);

  void bootOrLoadState(std::string path);

  void updatePerformanceCounters();
  void resetPerformanceCounters();

  /// Locks the system by pausing it, while a popup dialog is displayed.
  /// This version is **only** for the system thread. UI thread should use the MainWindow variant.
  SystemLock pauseAndLockSystem();

Q_SIGNALS:
  void errorReported(const QString& title, const QString& message);
  bool messageConfirmed(const QString& title, const QString& message);
  void debuggerMessageReported(const QString& message);
  void settingsResetToDefault();
  void onInputDevicesEnumerated(const QList<QPair<QString, QString>>& devices);
  void onInputDeviceConnected(const QString& identifier, const QString& device_name);
  void onInputDeviceDisconnected(const QString& identifier);
  void onVibrationMotorsEnumerated(const QList<InputBindingKey>& motors);
  void systemStarting();
  void systemStarted();
  void systemDestroyed();
  void systemPaused();
  void systemResumed();
  void gameListRefreshed();
  bool createDisplayRequested(bool fullscreen, bool render_to_main);
  bool updateDisplayRequested(bool fullscreen, bool render_to_main, bool surfaceless);
  void displaySizeRequested(qint32 width, qint32 height);
  void focusDisplayWidgetRequested();
  void destroyDisplayRequested();
  void runningGameChanged(const QString& filename, const QString& game_serial, const QString& game_title);
  void inputProfileLoaded();
  void mouseModeRequested(bool relative, bool hide_cursor);
  void achievementsRefreshed(quint32 id, const QString& game_info_string, quint32 total, quint32 points);
  void achievementsChallengeModeChanged();
  void cheatEnabled(quint32 index, bool enabled);

public Q_SLOTS:
  void setDefaultSettings(bool system = true, bool controller = true);
  void applySettings(bool display_osd_messages = false);
  void reloadGameSettings(bool display_osd_messages = false);
  void updateEmuFolders();
  void reloadInputSources();
  void reloadInputBindings();
  void reloadInputDevices();
  void closeInputSources();
  void enumerateInputDevices();
  void enumerateVibrationMotors();
  void startFullscreenUI();
  void stopFullscreenUI();
  void bootSystem(std::shared_ptr<SystemBootParameters> params);
  void resumeSystemFromMostRecentState();
  void shutdownSystem(bool save_state = true);
  void resetSystem();
  void setSystemPaused(bool paused, bool wait_until_paused = false);
  void changeDisc(const QString& new_disc_filename);
  void changeDiscFromPlaylist(quint32 index);
  void loadState(const QString& filename);
  void loadState(bool global, qint32 slot);
  void saveState(const QString& filename, bool block_until_done = false);
  void saveState(bool global, qint32 slot, bool block_until_done = false);
  void undoLoadState();
  void setAudioOutputVolume(int volume, int fast_forward_volume);
  void setAudioOutputMuted(bool muted);
  void startDumpingAudio();
  void stopDumpingAudio();
  void singleStepCPU();
  void dumpRAM(const QString& filename);
  void dumpVRAM(const QString& filename);
  void dumpSPURAM(const QString& filename);
  void saveScreenshot();
  void redrawDisplayWindow();
  void toggleFullscreen();
  void setFullscreen(bool fullscreen);
  void setSurfaceless(bool surfaceless);
  void requestDisplaySize(float scale);
  void loadCheatList(const QString& filename);
  void setCheatEnabled(quint32 index, bool enabled);
  void applyCheat(quint32 index);
  void reloadPostProcessingShaders();
<<<<<<< HEAD
  void createNetplaySession(const QString& nickname, qint32 port, qint32 max_players, const QString& password,
                            int inputdelay);
  void joinNetplaySession(const QString& nickname, const QString& hostname, qint32 port, const QString& password,
                          bool spectating, int inputdelay);
=======
  void clearInputBindStateFromSource(InputBindingKey key);
>>>>>>> 2e8b6370

private Q_SLOTS:
  void stopInThread();
  void onDisplayWindowMouseMoveEvent(bool relative, float x, float y);
  void onDisplayWindowMouseButtonEvent(int button, bool pressed);
  void onDisplayWindowMouseWheelEvent(const QPoint& delta_angle);
  void onDisplayWindowResized(int width, int height);
  void onDisplayWindowKeyEvent(int key, bool pressed);
  void onDisplayWindowTextEntered(const QString& text);
  void doBackgroundControllerPoll();
  void runOnEmuThread(std::function<void()> callback);

protected:
  void run() override;

private:
  using InputButtonHandler = std::function<void(bool)>;
  using InputAxisHandler = std::function<void(float)>;

  void createBackgroundControllerPollTimer();
  void destroyBackgroundControllerPollTimer();
  void setInitialState(std::optional<bool> override_fullscreen);
  void updateDisplayState();

  QThread* m_ui_thread;
  QSemaphore m_started_semaphore;
  QEventLoop* m_event_loop = nullptr;
  QTimer* m_background_controller_polling_timer = nullptr;

  bool m_shutdown_flag = false;
  bool m_run_fullscreen_ui = false;
  bool m_is_rendering_to_main = false;
  bool m_is_fullscreen = false;
  bool m_is_exclusive_fullscreen = false;
  bool m_lost_exclusive_fullscreen = false;
  bool m_is_surfaceless = false;
  bool m_save_state_on_shutdown = false;

  bool m_was_paused_by_focus_loss = false;

  float m_last_speed = std::numeric_limits<float>::infinity();
  float m_last_game_fps = std::numeric_limits<float>::infinity();
  float m_last_video_fps = std::numeric_limits<float>::infinity();
  u32 m_last_render_width = std::numeric_limits<u32>::max();
  u32 m_last_render_height = std::numeric_limits<u32>::max();
  u32 m_last_ping = std::numeric_limits<u32>::max();
  GPURenderer m_last_renderer = GPURenderer::Count;
};

extern EmuThread* g_emu_thread;
extern GDBServer* g_gdb_server;

namespace QtHost {
/// Sets batch mode (exit after game shutdown).
bool InBatchMode();

/// Sets NoGUI mode (implys batch mode, does not display main window, exits on shutdown).
bool InNoGUIMode();

/// Executes a function on the UI thread.
void RunOnUIThread(const std::function<void()>& func, bool block = false);

/// Returns a list of supported languages and codes (suffixes for translation files).
std::vector<std::pair<QString, QString>> GetAvailableLanguageList();

/// Call when the language changes.
void InstallTranslator();

/// Returns the application name and version, optionally including debug/devel config indicator.
QString GetAppNameAndVersion();

/// Returns the debug/devel config indicator.
QString GetAppConfigSuffix();

/// Returns the base path for resources. This may be : prefixed, if we're using embedded resources.
QString GetResourcesBasePath();

/// Thread-safe settings access.
void QueueSettingsSave();

/// VM state, safe to access on UI thread.
bool IsSystemValid();
bool IsSystemPaused();
} // namespace QtHost<|MERGE_RESOLUTION|>--- conflicted
+++ resolved
@@ -187,14 +187,11 @@
   void setCheatEnabled(quint32 index, bool enabled);
   void applyCheat(quint32 index);
   void reloadPostProcessingShaders();
-<<<<<<< HEAD
   void createNetplaySession(const QString& nickname, qint32 port, qint32 max_players, const QString& password,
                             int inputdelay);
   void joinNetplaySession(const QString& nickname, const QString& hostname, qint32 port, const QString& password,
                           bool spectating, int inputdelay);
-=======
   void clearInputBindStateFromSource(InputBindingKey key);
->>>>>>> 2e8b6370
 
 private Q_SLOTS:
   void stopInThread();
